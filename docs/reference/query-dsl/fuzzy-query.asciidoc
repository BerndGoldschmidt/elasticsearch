--- conflicted
+++ resolved
@@ -69,52 +69,4 @@
 WARNING: This query can be very heavy if `prefix_length` is set to `0` and if
 `max_expansions` is set to a high number. It could result in every term in the
 index being examined!
-<<<<<<< HEAD
 
-[float]
-==== Numeric and date fields
-
-Performs a <<query-dsl-range-query>> ``around'' the value using the
-`fuzziness` value as a `+/-` range, where:
-
-    -fuzziness <= field value <= +fuzziness
-
-For example:
-
-[source,js]
---------------------------------------------------
-GET /_search
-{
-    "query": {
-        "fuzzy" : {
-            "price" : {
-                "value" : 12,
-                    "fuzziness" : 2
-            }
-        }
-    }
-}
---------------------------------------------------
-// CONSOLE
-
-Will result in a range query between 10 and 14. Date fields support
-<<time-units,time values>>, eg:
-
-[source,js]
---------------------------------------------------
-GET /_search
-{
-    "query": {
-        "fuzzy" : {
-            "created" : {
-                "value" : "2010-02-05T12:05:07",
-                    "fuzziness" : "1d"
-            }
-        }
-    }
-}
---------------------------------------------------
-// CONSOLE
-See <<fuzziness>> for more details about accepted values.
-=======
->>>>>>> be0bbce5
