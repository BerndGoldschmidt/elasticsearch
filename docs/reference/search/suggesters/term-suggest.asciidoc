--- conflicted
+++ resolved
@@ -108,12 +108,6 @@
     usually spelled correctly on top of this also improves the spellcheck
     performance. The shard level document frequencies are used for this
     option.
-<<<<<<< HEAD
-`exact_match`::
-     Indicate whether to include the text input as a suggest candidate
-     if a term is found to match it exactly.
-=======
-
 `string_distance`::
     Which string distance implementation to use for comparing how similar
     suggested terms are. Five possible values can be specified:
@@ -125,4 +119,6 @@
     algorithm.
     `jarowinkler` - String distance algorithm based on Jaro-Winkler algorithm.
     `ngram` - String distance algorithm based on character n-grams.
->>>>>>> a6c0a813
+`exact_match`::
+     Indicate whether to include the text input as a suggest candidate
+     if a term is found to match it exactly.