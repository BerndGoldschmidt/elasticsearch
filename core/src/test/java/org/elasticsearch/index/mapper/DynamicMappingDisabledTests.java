/*
 * Licensed to Elasticsearch under one or more contributor
 * license agreements. See the NOTICE file distributed with
 * this work for additional information regarding copyright
 * ownership. Elasticsearch licenses this file to you under
 * the Apache License, Version 2.0 (the "License"); you may
 * not use this file except in compliance with the License.
 * You may obtain a copy of the License at
 *
 *    http://www.apache.org/licenses/LICENSE-2.0
 *
 * Unless required by applicable law or agreed to in writing,
 * software distributed under the License is distributed on an
 * "AS IS" BASIS, WITHOUT WARRANTIES OR CONDITIONS OF ANY
 * KIND, either express or implied.  See the License for the
 * specific language governing permissions and limitations
 * under the License.
 */

package org.elasticsearch.index.mapper;

import org.elasticsearch.action.ActionListener;
import org.elasticsearch.action.bulk.TransportBulkAction;
import org.elasticsearch.action.bulk.TransportShardBulkAction;
import org.elasticsearch.action.index.IndexRequest;
import org.elasticsearch.action.index.IndexResponse;
import org.elasticsearch.action.index.TransportIndexAction;
import org.elasticsearch.action.support.ActionFilters;
import org.elasticsearch.action.support.AutoCreateIndex;
import org.elasticsearch.action.update.UpdateHelper;
import org.elasticsearch.cluster.action.shard.ShardStateAction;
import org.elasticsearch.cluster.metadata.IndexNameExpressionResolver;
import org.elasticsearch.cluster.service.ClusterService;
import org.elasticsearch.common.io.stream.NamedWriteableRegistry;
import org.elasticsearch.common.network.NetworkService;
import org.elasticsearch.common.settings.ClusterSettings;
import org.elasticsearch.common.settings.Settings;
import org.elasticsearch.common.util.BigArrays;
import org.elasticsearch.index.IndexNotFoundException;
import org.elasticsearch.indices.IndicesService;
import org.elasticsearch.indices.breaker.NoneCircuitBreakerService;
import org.elasticsearch.test.ESSingleNodeTestCase;
import org.elasticsearch.threadpool.TestThreadPool;
import org.elasticsearch.threadpool.ThreadPool;
import org.elasticsearch.transport.MockTcpTransport;
import org.elasticsearch.transport.Transport;
import org.elasticsearch.transport.TransportService;
import org.junit.After;
import org.junit.AfterClass;
import org.junit.BeforeClass;

import java.util.Collections;
import java.util.concurrent.TimeUnit;
import java.util.concurrent.atomic.AtomicBoolean;

import static org.elasticsearch.test.ClusterServiceUtils.createClusterService;
import static org.hamcrest.CoreMatchers.instanceOf;

public class DynamicMappingDisabledTests extends ESSingleNodeTestCase {

    private static ThreadPool THREAD_POOL;
    private ClusterService clusterService;
    private TransportService transportService;
    private TransportIndexAction transportIndexAction;

    @BeforeClass
    public static void createThreadPool() {
        THREAD_POOL = new TestThreadPool("DynamicMappingDisabledTests");
    }

    @Override
    public void setUp() throws Exception {
        super.setUp();
        Settings settings = Settings.builder()
                .put(MapperService.INDEX_MAPPER_DYNAMIC_SETTING.getKey(), false)
                .build();
        clusterService = createClusterService(THREAD_POOL);
        Transport transport = new MockTcpTransport(settings, THREAD_POOL, BigArrays.NON_RECYCLING_INSTANCE,
                new NoneCircuitBreakerService(), new NamedWriteableRegistry(Collections.emptyList()),
                new NetworkService(settings, Collections.emptyList()));
        transportService = new TransportService(clusterService.getSettings(), transport, THREAD_POOL,
            TransportService.NOOP_TRANSPORT_INTERCEPTOR, null);
        IndicesService indicesService = getInstanceFromNode(IndicesService.class);
        ShardStateAction shardStateAction = new ShardStateAction(settings, clusterService, transportService, null, null, THREAD_POOL);
        ActionFilters actionFilters = new ActionFilters(Collections.emptySet());
        IndexNameExpressionResolver indexNameExpressionResolver = new IndexNameExpressionResolver(settings);
        AutoCreateIndex autoCreateIndex = new AutoCreateIndex(settings, new ClusterSettings(settings,
                ClusterSettings.BUILT_IN_CLUSTER_SETTINGS), indexNameExpressionResolver);
        UpdateHelper updateHelper = new UpdateHelper(settings, null);
        TransportShardBulkAction shardBulkAction = new TransportShardBulkAction(settings, transportService, clusterService,
                indicesService, THREAD_POOL, shardStateAction, null, updateHelper, actionFilters, indexNameExpressionResolver);
        TransportBulkAction bulkAction = new TransportBulkAction(settings, THREAD_POOL, transportService, clusterService,
                shardBulkAction, null, actionFilters, indexNameExpressionResolver, autoCreateIndex, System::currentTimeMillis);
        transportIndexAction = new TransportIndexAction(settings, transportService, clusterService,
                indicesService, THREAD_POOL, shardStateAction, actionFilters, indexNameExpressionResolver,
                bulkAction, shardBulkAction);
    }

    @After
    public void tearDown() throws Exception {
        super.tearDown();
        clusterService.close();
        transportService.close();
    }


    @AfterClass
    public static void destroyThreadPool() {
        ThreadPool.terminate(THREAD_POOL, 30, TimeUnit.SECONDS);
        // since static must set to null to be eligible for collection
        THREAD_POOL = null;
    }

    public void testDynamicDisabled() {
<<<<<<< HEAD
=======
        TransportIndexAction action = new TransportIndexAction(settings, transportService, clusterService,
                indicesService, null, THREAD_POOL, shardStateAction, null, null, actionFilters, indexNameExpressionResolver,
                autoCreateIndex);
>>>>>>> e9bb8d8b

        IndexRequest request = new IndexRequest("index", "type", "1");
        request.source("foo", 3);
        final AtomicBoolean onFailureCalled = new AtomicBoolean();

        transportIndexAction.execute(request, new ActionListener<IndexResponse>() {
            @Override
            public void onResponse(IndexResponse indexResponse) {
                fail("Indexing request should have failed");
            }

            @Override
            public void onFailure(Exception e) {
                onFailureCalled.set(true);
                assertThat(e, instanceOf(IndexNotFoundException.class));
                assertEquals(e.getMessage(), "no such index");
            }
        });

        assertTrue(onFailureCalled.get());
    }
}<|MERGE_RESOLUTION|>--- conflicted
+++ resolved
@@ -90,7 +90,7 @@
         TransportShardBulkAction shardBulkAction = new TransportShardBulkAction(settings, transportService, clusterService,
                 indicesService, THREAD_POOL, shardStateAction, null, updateHelper, actionFilters, indexNameExpressionResolver);
         TransportBulkAction bulkAction = new TransportBulkAction(settings, THREAD_POOL, transportService, clusterService,
-                shardBulkAction, null, actionFilters, indexNameExpressionResolver, autoCreateIndex, System::currentTimeMillis);
+                null, shardBulkAction, null, actionFilters, indexNameExpressionResolver, autoCreateIndex, System::currentTimeMillis);
         transportIndexAction = new TransportIndexAction(settings, transportService, clusterService,
                 indicesService, THREAD_POOL, shardStateAction, actionFilters, indexNameExpressionResolver,
                 bulkAction, shardBulkAction);
@@ -112,12 +112,6 @@
     }
 
     public void testDynamicDisabled() {
-<<<<<<< HEAD
-=======
-        TransportIndexAction action = new TransportIndexAction(settings, transportService, clusterService,
-                indicesService, null, THREAD_POOL, shardStateAction, null, null, actionFilters, indexNameExpressionResolver,
-                autoCreateIndex);
->>>>>>> e9bb8d8b
 
         IndexRequest request = new IndexRequest("index", "type", "1");
         request.source("foo", 3);
