/*
 * Licensed to Elasticsearch under one or more contributor
 * license agreements. See the NOTICE file distributed with
 * this work for additional information regarding copyright
 * ownership. Elasticsearch licenses this file to you under
 * the Apache License, Version 2.0 (the "License"); you may
 * not use this file except in compliance with the License.
 * You may obtain a copy of the License at
 *
 *    http://www.apache.org/licenses/LICENSE-2.0
 *
 * Unless required by applicable law or agreed to in writing,
 * software distributed under the License is distributed on an
 * "AS IS" BASIS, WITHOUT WARRANTIES OR CONDITIONS OF ANY
 * KIND, either express or implied.  See the License for the
 * specific language governing permissions and limitations
 * under the License.
 */

package org.elasticsearch.index.search.geo;

import com.spatial4j.core.context.SpatialContext;
import com.spatial4j.core.distance.DistanceUtils;
import org.apache.lucene.spatial.prefix.tree.Cell;
import org.apache.lucene.spatial.prefix.tree.GeohashPrefixTree;
import org.apache.lucene.spatial.prefix.tree.QuadPrefixTree;
import org.apache.lucene.util.XGeoHashUtils;
import org.elasticsearch.ElasticsearchParseException;
import org.elasticsearch.common.bytes.BytesReference;
import org.elasticsearch.common.geo.GeoPoint;
import org.elasticsearch.common.geo.GeoUtils;
import org.elasticsearch.common.xcontent.XContentHelper;
import org.elasticsearch.common.xcontent.XContentParser;
import org.elasticsearch.common.xcontent.XContentParser.Token;
import org.elasticsearch.test.ESTestCase;
import org.junit.Test;

import java.io.IOException;

import static org.elasticsearch.common.xcontent.XContentFactory.jsonBuilder;
import static org.hamcrest.Matchers.*;

public class GeoUtilsTests extends ESTestCase {
    
    private static final char[] BASE_32 = {'0', '1', '2', '3', '4', '5', '6',
        '7', '8', '9', 'b', 'c', 'd', 'e', 'f', 'g', 'h', 'j', 'k', 'm', 'n',
        'p', 'q', 'r', 's', 't', 'u', 'v', 'w', 'x', 'y', 'z'};
    private static final double MAX_ACCEPTABLE_ERROR = 0.000000001;

    @Test
    public void testGeohashCellWidth() {
        double equatorialDistance = 2 * Math.PI * 6378137.0;
        assertThat(GeoUtils.geoHashCellWidth(0), equalTo(equatorialDistance));
        assertThat(GeoUtils.geoHashCellWidth(1), equalTo(equatorialDistance / 8));
        assertThat(GeoUtils.geoHashCellWidth(2), equalTo(equatorialDistance / 32));
        assertThat(GeoUtils.geoHashCellWidth(3), equalTo(equatorialDistance / 256));
        assertThat(GeoUtils.geoHashCellWidth(4), equalTo(equatorialDistance / 1024));
        assertThat(GeoUtils.geoHashCellWidth(5), equalTo(equatorialDistance / 8192));
        assertThat(GeoUtils.geoHashCellWidth(6), equalTo(equatorialDistance / 32768));
        assertThat(GeoUtils.geoHashCellWidth(7), equalTo(equatorialDistance / 262144));
        assertThat(GeoUtils.geoHashCellWidth(8), equalTo(equatorialDistance / 1048576));
        assertThat(GeoUtils.geoHashCellWidth(9), equalTo(equatorialDistance / 8388608));
        assertThat(GeoUtils.geoHashCellWidth(10), equalTo(equatorialDistance / 33554432));
        assertThat(GeoUtils.geoHashCellWidth(11), equalTo(equatorialDistance / 268435456));
        assertThat(GeoUtils.geoHashCellWidth(12), equalTo(equatorialDistance / 1073741824));
    }

    @Test
    public void testGeohashCellHeight() {
        double polarDistance = Math.PI * 6356752.314245;
        assertThat(GeoUtils.geoHashCellHeight(0), equalTo(polarDistance));
        assertThat(GeoUtils.geoHashCellHeight(1), equalTo(polarDistance / 4));
        assertThat(GeoUtils.geoHashCellHeight(2), equalTo(polarDistance / 32));
        assertThat(GeoUtils.geoHashCellHeight(3), equalTo(polarDistance / 128));
        assertThat(GeoUtils.geoHashCellHeight(4), equalTo(polarDistance / 1024));
        assertThat(GeoUtils.geoHashCellHeight(5), equalTo(polarDistance / 4096));
        assertThat(GeoUtils.geoHashCellHeight(6), equalTo(polarDistance / 32768));
        assertThat(GeoUtils.geoHashCellHeight(7), equalTo(polarDistance / 131072));
        assertThat(GeoUtils.geoHashCellHeight(8), equalTo(polarDistance / 1048576));
        assertThat(GeoUtils.geoHashCellHeight(9), equalTo(polarDistance / 4194304));
        assertThat(GeoUtils.geoHashCellHeight(10), equalTo(polarDistance / 33554432));
        assertThat(GeoUtils.geoHashCellHeight(11), equalTo(polarDistance / 134217728));
        assertThat(GeoUtils.geoHashCellHeight(12), equalTo(polarDistance / 1073741824));
    }

    @Test
    public void testGeohashCellSize() {
        double equatorialDistance = 2 * Math.PI * 6378137.0;
        double polarDistance = Math.PI * 6356752.314245;
        assertThat(GeoUtils.geoHashCellSize(0), equalTo(Math.sqrt(Math.pow(polarDistance, 2) + Math.pow(equatorialDistance, 2))));
        assertThat(GeoUtils.geoHashCellSize(1), equalTo(Math.sqrt(Math.pow(polarDistance / 4, 2) + Math.pow(equatorialDistance / 8, 2))));
        assertThat(GeoUtils.geoHashCellSize(2), equalTo(Math.sqrt(Math.pow(polarDistance / 32, 2) + Math.pow(equatorialDistance / 32, 2))));
        assertThat(GeoUtils.geoHashCellSize(3),
                equalTo(Math.sqrt(Math.pow(polarDistance / 128, 2) + Math.pow(equatorialDistance / 256, 2))));
        assertThat(GeoUtils.geoHashCellSize(4),
                equalTo(Math.sqrt(Math.pow(polarDistance / 1024, 2) + Math.pow(equatorialDistance / 1024, 2))));
        assertThat(GeoUtils.geoHashCellSize(5),
                equalTo(Math.sqrt(Math.pow(polarDistance / 4096, 2) + Math.pow(equatorialDistance / 8192, 2))));
        assertThat(GeoUtils.geoHashCellSize(6),
                equalTo(Math.sqrt(Math.pow(polarDistance / 32768, 2) + Math.pow(equatorialDistance / 32768, 2))));
        assertThat(GeoUtils.geoHashCellSize(7),
                equalTo(Math.sqrt(Math.pow(polarDistance / 131072, 2) + Math.pow(equatorialDistance / 262144, 2))));
        assertThat(GeoUtils.geoHashCellSize(8),
                equalTo(Math.sqrt(Math.pow(polarDistance / 1048576, 2) + Math.pow(equatorialDistance / 1048576, 2))));
        assertThat(GeoUtils.geoHashCellSize(9),
                equalTo(Math.sqrt(Math.pow(polarDistance / 4194304, 2) + Math.pow(equatorialDistance / 8388608, 2))));
        assertThat(GeoUtils.geoHashCellSize(10),
                equalTo(Math.sqrt(Math.pow(polarDistance / 33554432, 2) + Math.pow(equatorialDistance / 33554432, 2))));
        assertThat(GeoUtils.geoHashCellSize(11),
                equalTo(Math.sqrt(Math.pow(polarDistance / 134217728, 2) + Math.pow(equatorialDistance / 268435456, 2))));
        assertThat(GeoUtils.geoHashCellSize(12),
                equalTo(Math.sqrt(Math.pow(polarDistance / 1073741824, 2) + Math.pow(equatorialDistance / 1073741824, 2))));
    }

    @Test
    public void testGeoHashLevelsForPrecision() {
        for (int i = 0; i < 100; i++) {
            double precision = randomDouble() * 100;
            int level = GeoUtils.geoHashLevelsForPrecision(precision);
            assertThat(GeoUtils.geoHashCellSize(level), lessThanOrEqualTo(precision));
        }
    }

    @Test
    public void testGeoHashLevelsForPrecision_String() {
        for (int i = 0; i < 100; i++) {
            double precision = randomDouble() * 100;
            String precisionString = precision + "m";
            int level = GeoUtils.geoHashLevelsForPrecision(precisionString);
            assertThat(GeoUtils.geoHashCellSize(level), lessThanOrEqualTo(precision));
        }
    }

    @Test
    public void testQuadTreeCellWidth() {
        double equatorialDistance = 2 * Math.PI * 6378137.0;
        assertThat(GeoUtils.quadTreeCellWidth(0), equalTo(equatorialDistance));
        assertThat(GeoUtils.quadTreeCellWidth(1), equalTo(equatorialDistance / 2));
        assertThat(GeoUtils.quadTreeCellWidth(2), equalTo(equatorialDistance / 4));
        assertThat(GeoUtils.quadTreeCellWidth(3), equalTo(equatorialDistance / 8));
        assertThat(GeoUtils.quadTreeCellWidth(4), equalTo(equatorialDistance / 16));
        assertThat(GeoUtils.quadTreeCellWidth(5), equalTo(equatorialDistance / 32));
        assertThat(GeoUtils.quadTreeCellWidth(6), equalTo(equatorialDistance / 64));
        assertThat(GeoUtils.quadTreeCellWidth(7), equalTo(equatorialDistance / 128));
        assertThat(GeoUtils.quadTreeCellWidth(8), equalTo(equatorialDistance / 256));
        assertThat(GeoUtils.quadTreeCellWidth(9), equalTo(equatorialDistance / 512));
        assertThat(GeoUtils.quadTreeCellWidth(10), equalTo(equatorialDistance / 1024));
        assertThat(GeoUtils.quadTreeCellWidth(11), equalTo(equatorialDistance / 2048));
        assertThat(GeoUtils.quadTreeCellWidth(12), equalTo(equatorialDistance / 4096));
    }

    @Test
    public void testQuadTreeCellHeight() {
        double polarDistance = Math.PI * 6356752.314245;
        assertThat(GeoUtils.quadTreeCellHeight(0), equalTo(polarDistance));
        assertThat(GeoUtils.quadTreeCellHeight(1), equalTo(polarDistance / 2));
        assertThat(GeoUtils.quadTreeCellHeight(2), equalTo(polarDistance / 4));
        assertThat(GeoUtils.quadTreeCellHeight(3), equalTo(polarDistance / 8));
        assertThat(GeoUtils.quadTreeCellHeight(4), equalTo(polarDistance / 16));
        assertThat(GeoUtils.quadTreeCellHeight(5), equalTo(polarDistance / 32));
        assertThat(GeoUtils.quadTreeCellHeight(6), equalTo(polarDistance / 64));
        assertThat(GeoUtils.quadTreeCellHeight(7), equalTo(polarDistance / 128));
        assertThat(GeoUtils.quadTreeCellHeight(8), equalTo(polarDistance / 256));
        assertThat(GeoUtils.quadTreeCellHeight(9), equalTo(polarDistance / 512));
        assertThat(GeoUtils.quadTreeCellHeight(10), equalTo(polarDistance / 1024));
        assertThat(GeoUtils.quadTreeCellHeight(11), equalTo(polarDistance / 2048));
        assertThat(GeoUtils.quadTreeCellHeight(12), equalTo(polarDistance / 4096));
    }

    @Test
    public void testQuadTreeCellSize() {
        double equatorialDistance = 2 * Math.PI * 6378137.0;
        double polarDistance = Math.PI * 6356752.314245;
        assertThat(GeoUtils.quadTreeCellSize(0), equalTo(Math.sqrt(Math.pow(polarDistance, 2) + Math.pow(equatorialDistance, 2))));
        assertThat(GeoUtils.quadTreeCellSize(1), equalTo(Math.sqrt(Math.pow(polarDistance / 2, 2) + Math.pow(equatorialDistance / 2, 2))));
        assertThat(GeoUtils.quadTreeCellSize(2), equalTo(Math.sqrt(Math.pow(polarDistance / 4, 2) + Math.pow(equatorialDistance / 4, 2))));
        assertThat(GeoUtils.quadTreeCellSize(3), equalTo(Math.sqrt(Math.pow(polarDistance / 8, 2) + Math.pow(equatorialDistance / 8, 2))));
        assertThat(GeoUtils.quadTreeCellSize(4), equalTo(Math.sqrt(Math.pow(polarDistance / 16, 2) + Math.pow(equatorialDistance / 16, 2))));
        assertThat(GeoUtils.quadTreeCellSize(5), equalTo(Math.sqrt(Math.pow(polarDistance / 32, 2) + Math.pow(equatorialDistance / 32, 2))));
        assertThat(GeoUtils.quadTreeCellSize(6), equalTo(Math.sqrt(Math.pow(polarDistance / 64, 2) + Math.pow(equatorialDistance / 64, 2))));
        assertThat(GeoUtils.quadTreeCellSize(7),
                equalTo(Math.sqrt(Math.pow(polarDistance / 128, 2) + Math.pow(equatorialDistance / 128, 2))));
        assertThat(GeoUtils.quadTreeCellSize(8),
                equalTo(Math.sqrt(Math.pow(polarDistance / 256, 2) + Math.pow(equatorialDistance / 256, 2))));
        assertThat(GeoUtils.quadTreeCellSize(9),
                equalTo(Math.sqrt(Math.pow(polarDistance / 512, 2) + Math.pow(equatorialDistance / 512, 2))));
        assertThat(GeoUtils.quadTreeCellSize(10),
                equalTo(Math.sqrt(Math.pow(polarDistance / 1024, 2) + Math.pow(equatorialDistance / 1024, 2))));
        assertThat(GeoUtils.quadTreeCellSize(11),
                equalTo(Math.sqrt(Math.pow(polarDistance / 2048, 2) + Math.pow(equatorialDistance / 2048, 2))));
        assertThat(GeoUtils.quadTreeCellSize(12),
                equalTo(Math.sqrt(Math.pow(polarDistance / 4096, 2) + Math.pow(equatorialDistance / 4096, 2))));
    }

    @Test
    public void testQuadTreeLevelsForPrecision() {
        for (int i = 0; i < 100; i++) {
            double precision = randomDouble() * 100;
            int level = GeoUtils.quadTreeLevelsForPrecision(precision);
            assertThat(GeoUtils.quadTreeCellSize(level), lessThanOrEqualTo(precision));
        }
    }

    @Test
    public void testQuadTreeLevelsForPrecision_String() {
        for (int i = 0; i < 100; i++) {
            double precision = randomDouble() * 100;
            String precisionString = precision + "m";
            int level = GeoUtils.quadTreeLevelsForPrecision(precisionString);
            assertThat(GeoUtils.quadTreeCellSize(level), lessThanOrEqualTo(precision));
        }
    }

    @Test
    public void testNormalizeLat_inNormalRange() {
        for (int i = 0; i < 100; i++) {
            double testValue = (randomDouble() * 180.0) - 90.0;
            assertThat(GeoUtils.normalizeLat(testValue), closeTo(testValue, MAX_ACCEPTABLE_ERROR));
        }
    }

    @Test
    public void testNormalizeLat_outsideNormalRange() {
        for (int i = 0; i < 100; i++) {
            double normalisedValue = (randomDouble() * 180.0) - 90.0;
            int shift = (randomBoolean() ? 1 : -1) * randomIntBetween(1, 10000);
            double testValue = normalisedValue + (180.0 * shift);
            double expectedValue = normalisedValue * (shift % 2 == 0 ? 1 : -1);
            assertThat(GeoUtils.normalizeLat(testValue), closeTo(expectedValue, MAX_ACCEPTABLE_ERROR));
        }
    }

    @Test
    public void testNormalizeLat_Huge() {
        assertThat(GeoUtils.normalizeLat(-18000000000091.0), equalTo(GeoUtils.normalizeLat(-091.0)));
        assertThat(GeoUtils.normalizeLat(-18000000000090.0), equalTo(GeoUtils.normalizeLat(-090.0)));
        assertThat(GeoUtils.normalizeLat(-18000000000089.0), equalTo(GeoUtils.normalizeLat(-089.0)));
        assertThat(GeoUtils.normalizeLat(-18000000000088.0), equalTo(GeoUtils.normalizeLat(-088.0)));
        assertThat(GeoUtils.normalizeLat(-18000000000001.0), equalTo(GeoUtils.normalizeLat(-001.0)));
        assertThat(GeoUtils.normalizeLat(+18000000000000.0), equalTo(GeoUtils.normalizeLat(+000.0)));
        assertThat(GeoUtils.normalizeLat(+18000000000001.0), equalTo(GeoUtils.normalizeLat(+001.0)));
        assertThat(GeoUtils.normalizeLat(+18000000000002.0), equalTo(GeoUtils.normalizeLat(+002.0)));
        assertThat(GeoUtils.normalizeLat(+18000000000088.0), equalTo(GeoUtils.normalizeLat(+088.0)));
        assertThat(GeoUtils.normalizeLat(+18000000000089.0), equalTo(GeoUtils.normalizeLat(+089.0)));
        assertThat(GeoUtils.normalizeLat(+18000000000090.0), equalTo(GeoUtils.normalizeLat(+090.0)));
        assertThat(GeoUtils.normalizeLat(+18000000000091.0), equalTo(GeoUtils.normalizeLat(+091.0)));
    }

    @Test
    public void testNormalizeLat_edgeCases() {
        assertThat(GeoUtils.normalizeLat(Double.POSITIVE_INFINITY), equalTo(Double.NaN));
        assertThat(GeoUtils.normalizeLat(Double.NEGATIVE_INFINITY), equalTo(Double.NaN));
        assertThat(GeoUtils.normalizeLat(Double.NaN), equalTo(Double.NaN));
        assertThat(0.0, not(equalTo(-0.0)));
        assertThat(GeoUtils.normalizeLat(-0.0), equalTo(0.0));
        assertThat(GeoUtils.normalizeLat(0.0), equalTo(0.0));
        assertThat(GeoUtils.normalizeLat(-180.0), equalTo(0.0));
        assertThat(GeoUtils.normalizeLat(180.0), equalTo(0.0));
        assertThat(GeoUtils.normalizeLat(-90.0), equalTo(-90.0));
        assertThat(GeoUtils.normalizeLat(90.0), equalTo(90.0));
    }

    @Test
    public void testNormalizeLon_inNormalRange() {
        for (int i = 0; i < 100; i++) {
            double testValue = (randomDouble() * 360.0) - 180.0;
            assertThat(GeoUtils.normalizeLon(testValue), closeTo(testValue, MAX_ACCEPTABLE_ERROR));
        }
    }

    @Test
    public void testNormalizeLon_outsideNormalRange() {
        for (int i = 0; i < 100; i++) {
            double normalisedValue = (randomDouble() * 360.0) - 180.0;
            double testValue = normalisedValue + ((randomBoolean() ? 1 : -1) * 360.0 * randomIntBetween(1, 10000));
            assertThat(GeoUtils.normalizeLon(testValue), closeTo(normalisedValue, MAX_ACCEPTABLE_ERROR));
        }
    }

    @Test
    public void testNormalizeLon_Huge() {
        assertThat(GeoUtils.normalizeLon(-36000000000181.0), equalTo(GeoUtils.normalizeLon(-181.0)));
        assertThat(GeoUtils.normalizeLon(-36000000000180.0), equalTo(GeoUtils.normalizeLon(-180.0)));
        assertThat(GeoUtils.normalizeLon(-36000000000179.0), equalTo(GeoUtils.normalizeLon(-179.0)));
        assertThat(GeoUtils.normalizeLon(-36000000000178.0), equalTo(GeoUtils.normalizeLon(-178.0)));
        assertThat(GeoUtils.normalizeLon(-36000000000001.0), equalTo(GeoUtils.normalizeLon(-001.0)));
        assertThat(GeoUtils.normalizeLon(+36000000000000.0), equalTo(GeoUtils.normalizeLon(+000.0)));
        assertThat(GeoUtils.normalizeLon(+36000000000001.0), equalTo(GeoUtils.normalizeLon(+001.0)));
        assertThat(GeoUtils.normalizeLon(+36000000000002.0), equalTo(GeoUtils.normalizeLon(+002.0)));
        assertThat(GeoUtils.normalizeLon(+36000000000178.0), equalTo(GeoUtils.normalizeLon(+178.0)));
        assertThat(GeoUtils.normalizeLon(+36000000000179.0), equalTo(GeoUtils.normalizeLon(+179.0)));
        assertThat(GeoUtils.normalizeLon(+36000000000180.0), equalTo(GeoUtils.normalizeLon(+180.0)));
        assertThat(GeoUtils.normalizeLon(+36000000000181.0), equalTo(GeoUtils.normalizeLon(+181.0)));
    }

    @Test
    public void testNormalizeLon_edgeCases() {
        assertThat(GeoUtils.normalizeLon(Double.POSITIVE_INFINITY), equalTo(Double.NaN));
        assertThat(GeoUtils.normalizeLon(Double.NEGATIVE_INFINITY), equalTo(Double.NaN));
        assertThat(GeoUtils.normalizeLon(Double.NaN), equalTo(Double.NaN));
        assertThat(0.0, not(equalTo(-0.0)));
        assertThat(GeoUtils.normalizeLon(-0.0), equalTo(0.0));
        assertThat(GeoUtils.normalizeLon(0.0), equalTo(0.0));
        assertThat(GeoUtils.normalizeLon(-360.0), equalTo(0.0));
        assertThat(GeoUtils.normalizeLon(360.0), equalTo(0.0));
        assertThat(GeoUtils.normalizeLon(-180.0), equalTo(180.0));
        assertThat(GeoUtils.normalizeLon(180.0), equalTo(180.0));
    }

    @Test
    public void testNormalizePoint_inNormalRange() {
        for (int i = 0; i < 100; i++) {
            double testLat = (randomDouble() * 180.0) - 90.0;
            double testLon = (randomDouble() * 360.0) - 180.0;
            GeoPoint testPoint = new GeoPoint(testLat, testLon);
            assertNormalizedPoint(testPoint, testPoint);
        }
    }

    @Test
    public void testNormalizePoint_outsideNormalRange() {
        for (int i = 0; i < 100; i++) {
            double normalisedLat = (randomDouble() * 180.0) - 90.0;
            double normalisedLon = (randomDouble() * 360.0) - 180.0;
            int shiftLat = (randomBoolean() ? 1 : -1) * randomIntBetween(1, 10000);
            int shiftLon = (randomBoolean() ? 1 : -1) * randomIntBetween(1, 10000);
            double testLat = normalisedLat + (180.0 * shiftLat);
            double testLon = normalisedLon + (360.0 * shiftLon);
            double expectedLat = normalisedLat * (shiftLat % 2 == 0 ? 1 : -1);
            double expectedLon = normalisedLon + (shiftLat % 2 == 0 ? 0 : 180);
            if (expectedLon > 180.0) {
                expectedLon -= 360;
            }
            GeoPoint testPoint = new GeoPoint(testLat, testLon);
            GeoPoint expectedPoint = new GeoPoint(expectedLat, expectedLon);
            assertNormalizedPoint(testPoint, expectedPoint);
        }
    }

    @Test
    public void testNormalizePoint_outsideNormalRange_withOptions() {
        for (int i = 0; i < 100; i++) {
            boolean normalize = randomBoolean();
            double normalisedLat = (randomDouble() * 180.0) - 90.0;
            double normalisedLon = (randomDouble() * 360.0) - 180.0;
            int shift = randomIntBetween(1, 10000);
            double testLat = normalisedLat + (180.0 * shift);
            double testLon = normalisedLon + (360.0 * shift);

            double expectedLat;
            double expectedLon;
            if (normalize) {
                expectedLat = normalisedLat * (shift % 2 == 0 ? 1 : -1);
                expectedLon = normalisedLon + ((shift % 2 == 1) ? 180 : 0);
                if (expectedLon > 180.0) {
                    expectedLon -= 360;
                }
            } else {
                expectedLat = testLat;
                expectedLon = testLon;
            }
            GeoPoint testPoint = new GeoPoint(testLat, testLon);
            GeoPoint expectedPoint = new GeoPoint(expectedLat, expectedLon);
            GeoUtils.normalizePoint(testPoint, normalize, normalize);
            assertThat("Unexpected Latitude", testPoint.lat(), closeTo(expectedPoint.lat(), MAX_ACCEPTABLE_ERROR));
            assertThat("Unexpected Longitude", testPoint.lon(), closeTo(expectedPoint.lon(), MAX_ACCEPTABLE_ERROR));
        }
    }

    @Test
    public void testNormalizePoint_Huge() {
        assertNormalizedPoint(new GeoPoint(-18000000000091.0, -36000000000181.0), new GeoPoint(-089.0, -001.0));
        assertNormalizedPoint(new GeoPoint(-18000000000090.0, -36000000000180.0), new GeoPoint(-090.0, +180.0));
        assertNormalizedPoint(new GeoPoint(-18000000000089.0, -36000000000179.0), new GeoPoint(-089.0, -179.0));
        assertNormalizedPoint(new GeoPoint(-18000000000088.0, -36000000000178.0), new GeoPoint(-088.0, -178.0));
        assertNormalizedPoint(new GeoPoint(-18000000000001.0, -36000000000001.0), new GeoPoint(-001.0, -001.0));
        assertNormalizedPoint(new GeoPoint(+18000000000000.0, +18000000000000.0), new GeoPoint(+000.0, +000.0));
        assertNormalizedPoint(new GeoPoint(+18000000000001.0, +36000000000001.0), new GeoPoint(+001.0, +001.0));
        assertNormalizedPoint(new GeoPoint(+18000000000002.0, +36000000000002.0), new GeoPoint(+002.0, +002.0));
        assertNormalizedPoint(new GeoPoint(+18000000000088.0, +36000000000178.0), new GeoPoint(+088.0, +178.0));
        assertNormalizedPoint(new GeoPoint(+18000000000089.0, +36000000000179.0), new GeoPoint(+089.0, +179.0));
        assertNormalizedPoint(new GeoPoint(+18000000000090.0, +36000000000180.0), new GeoPoint(+090.0, +180.0));
        assertNormalizedPoint(new GeoPoint(+18000000000091.0, +36000000000181.0), new GeoPoint(+089.0, +001.0));

    }

    @Test
    public void testNormalizePoint_edgeCases() {
        assertNormalizedPoint(new GeoPoint(Double.POSITIVE_INFINITY, Double.POSITIVE_INFINITY), new GeoPoint(Double.NaN, Double.NaN));
        assertNormalizedPoint(new GeoPoint(Double.NEGATIVE_INFINITY, Double.NEGATIVE_INFINITY), new GeoPoint(Double.NaN, Double.NaN));
        assertNormalizedPoint(new GeoPoint(Double.NaN, Double.NaN), new GeoPoint(Double.NaN, Double.NaN));
        assertThat(0.0, not(equalTo(-0.0)));
        assertNormalizedPoint(new GeoPoint(-0.0, -0.0), new GeoPoint(0.0, 0.0));
        assertNormalizedPoint(new GeoPoint(0.0, 0.0), new GeoPoint(0.0, 0.0));
        assertNormalizedPoint(new GeoPoint(-180.0, -360.0), new GeoPoint(0.0, 180.0));
        assertNormalizedPoint(new GeoPoint(180.0, 360.0), new GeoPoint(0.0, 180.0));
        assertNormalizedPoint(new GeoPoint(-90.0, -180.0), new GeoPoint(-90.0, 180.0));
        assertNormalizedPoint(new GeoPoint(90.0, 180.0), new GeoPoint(90.0, 180.0));
    }

    @Test
    public void testParseGeoPoint() throws IOException {
        for (int i = 0; i < 100; i++) {
            double lat = randomDouble() * 180 - 90 + randomIntBetween(-1000, 1000) * 180;
            double lon = randomDouble() * 360 - 180 + randomIntBetween(-1000, 1000) * 360;
            BytesReference jsonBytes = jsonBuilder().startObject().field("lat", lat).field("lon", lon).endObject().bytes();
            XContentParser parser = XContentHelper.createParser(jsonBytes);
            parser.nextToken();
            GeoPoint point = GeoUtils.parseGeoPoint(parser);
            assertThat(point, equalTo(new GeoPoint(lat, lon)));
            jsonBytes = jsonBuilder().startObject().field("lat", String.valueOf(lat)).field("lon", String.valueOf(lon)).endObject().bytes();
            parser = XContentHelper.createParser(jsonBytes);
            parser.nextToken();
            point = GeoUtils.parseGeoPoint(parser);
            assertThat(point, equalTo(new GeoPoint(lat, lon)));
            jsonBytes = jsonBuilder().startObject().startArray("foo").value(lon).value(lat).endArray().endObject().bytes();
            parser = XContentHelper.createParser(jsonBytes);
            while (parser.currentToken() != Token.START_ARRAY) {
                parser.nextToken();
            }
            point = GeoUtils.parseGeoPoint(parser);
            assertThat(point, equalTo(new GeoPoint(lat, lon)));
            jsonBytes = jsonBuilder().startObject().field("foo", lat + "," + lon).endObject().bytes();
            parser = XContentHelper.createParser(jsonBytes);
            while (parser.currentToken() != Token.VALUE_STRING) {
                parser.nextToken();
            }
            point = GeoUtils.parseGeoPoint(parser);
            assertThat(point, equalTo(new GeoPoint(lat, lon)));
        }
    }

    @Test
    public void testParseGeoPoint_geohash() throws IOException {
        for (int i = 0; i < 100; i++) {
<<<<<<< HEAD
            int geoHashLength = randomIntBetween(1, 12);
=======
            int geoHashLength = randomIntBetween(1, XGeoHashUtils.PRECISION);
>>>>>>> c478adf7
            StringBuilder geohashBuilder = new StringBuilder(geoHashLength);
            for (int j = 0; j < geoHashLength; j++) {
                geohashBuilder.append(BASE_32[randomInt(BASE_32.length - 1)]);
            }
            BytesReference jsonBytes = jsonBuilder().startObject().field("geohash", geohashBuilder.toString()).endObject().bytes();
            XContentParser parser = XContentHelper.createParser(jsonBytes);
            parser.nextToken();
            GeoPoint point = GeoUtils.parseGeoPoint(parser);
            assertThat(point.lat(), allOf(lessThanOrEqualTo(90.0), greaterThanOrEqualTo(-90.0)));
            assertThat(point.lon(), allOf(lessThanOrEqualTo(180.0), greaterThanOrEqualTo(-180.0)));
            jsonBytes = jsonBuilder().startObject().field("geohash", geohashBuilder.toString()).endObject().bytes();
            parser = XContentHelper.createParser(jsonBytes);
            while (parser.currentToken() != Token.VALUE_STRING) {
                parser.nextToken();
            }
            point = GeoUtils.parseGeoPoint(parser);
            assertThat(point.lat(), allOf(lessThanOrEqualTo(90.0), greaterThanOrEqualTo(-90.0)));
            assertThat(point.lon(), allOf(lessThanOrEqualTo(180.0), greaterThanOrEqualTo(-180.0)));
        }
    }

    @Test(expected=ElasticsearchParseException.class)
    public void testParseGeoPoint_geohashWrongType() throws IOException {
            BytesReference jsonBytes = jsonBuilder().startObject().field("geohash", 1.0).endObject().bytes();
            XContentParser parser = XContentHelper.createParser(jsonBytes);
            parser.nextToken();
            GeoUtils.parseGeoPoint(parser);
    }

    @Test(expected=ElasticsearchParseException.class)
    public void testParseGeoPoint_LatNoLon() throws IOException {
            double lat = 0.0;
            BytesReference jsonBytes = jsonBuilder().startObject().field("lat", lat).endObject().bytes();
            XContentParser parser = XContentHelper.createParser(jsonBytes);
            parser.nextToken();
            GeoUtils.parseGeoPoint(parser);
    }

    @Test(expected=ElasticsearchParseException.class)
    public void testParseGeoPoint_LonNoLat() throws IOException {
            double lon = 0.0;
            BytesReference jsonBytes = jsonBuilder().startObject().field("lon", lon).endObject().bytes();
            XContentParser parser = XContentHelper.createParser(jsonBytes);
            parser.nextToken();
            GeoUtils.parseGeoPoint(parser);
    }

    @Test(expected=ElasticsearchParseException.class)
    public void testParseGeoPoint_LonWrongType() throws IOException {
            double lat = 0.0;
            BytesReference jsonBytes = jsonBuilder().startObject().field("lat", lat).field("lon", false).endObject().bytes();
            XContentParser parser = XContentHelper.createParser(jsonBytes);
            parser.nextToken();
            GeoUtils.parseGeoPoint(parser);
    }

    @Test(expected=ElasticsearchParseException.class)
    public void testParseGeoPoint_LatWrongType() throws IOException {
            double lon = 0.0;
            BytesReference jsonBytes = jsonBuilder().startObject().field("lat", false).field("lon", lon).endObject().bytes();
            XContentParser parser = XContentHelper.createParser(jsonBytes);
            parser.nextToken();
            GeoUtils.parseGeoPoint(parser);
    }

    @Test(expected=ElasticsearchParseException.class)
    public void testParseGeoPoint_ExtraField() throws IOException {
        double lat = 0.0;
        double lon = 0.0;
            BytesReference jsonBytes = jsonBuilder().startObject().field("lat", lat).field("lon", lon).field("foo", true).endObject().bytes();
            XContentParser parser = XContentHelper.createParser(jsonBytes);
            parser.nextToken();
            GeoUtils.parseGeoPoint(parser);
    }

    @Test(expected=ElasticsearchParseException.class)
    public void testParseGeoPoint_LonLatGeoHash() throws IOException {
        double lat = 0.0;
        double lon = 0.0;
        String geohash = "abcd";
        BytesReference jsonBytes = jsonBuilder().startObject().field("lat", lat).field("lon", lon).field("geohash", geohash).endObject()
                .bytes();
        XContentParser parser = XContentHelper.createParser(jsonBytes);
        parser.nextToken();
        GeoUtils.parseGeoPoint(parser);
    }

    @Test(expected=ElasticsearchParseException.class)
    public void testParseGeoPoint_ArrayTooManyValues() throws IOException {
            double lat = 0.0;
            double lon = 0.0;
            double elev = 0.0;
            BytesReference jsonBytes = jsonBuilder().startObject().startArray("foo").value(lon).value(lat).value(elev).endArray().endObject().bytes();
            XContentParser parser = XContentHelper.createParser(jsonBytes);
            while (parser.currentToken() != Token.START_ARRAY) {
                parser.nextToken();
            }
            GeoUtils.parseGeoPoint(parser);
    }

    @Test(expected=ElasticsearchParseException.class)
    public void testParseGeoPoint_ArrayWrongType() throws IOException {
            double lat = 0.0;
            boolean lon = false;
            BytesReference jsonBytes = jsonBuilder().startObject().startArray("foo").value(lon).value(lat).endArray().endObject().bytes();
            XContentParser parser = XContentHelper.createParser(jsonBytes);
            while (parser.currentToken() != Token.START_ARRAY) {
                parser.nextToken();
            }
            GeoUtils.parseGeoPoint(parser);
    }

    @Test(expected=ElasticsearchParseException.class)
    public void testParseGeoPoint_InvalidType() throws IOException {
        BytesReference jsonBytes = jsonBuilder().startObject().field("foo", 5).endObject().bytes();
        XContentParser parser = XContentHelper.createParser(jsonBytes);
        while (parser.currentToken() != Token.VALUE_NUMBER) {
            parser.nextToken();
        }
        GeoUtils.parseGeoPoint(parser);
    }

    @Test
    public void testPrefixTreeCellSizes() {
        assertThat(GeoUtils.EARTH_SEMI_MAJOR_AXIS, equalTo(DistanceUtils.EARTH_EQUATORIAL_RADIUS_KM * 1000));
        assertThat(GeoUtils.quadTreeCellWidth(0), lessThanOrEqualTo(GeoUtils.EARTH_EQUATOR));

        SpatialContext spatialContext = new SpatialContext(true);

        GeohashPrefixTree geohashPrefixTree = new GeohashPrefixTree(spatialContext, GeohashPrefixTree.getMaxLevelsPossible() / 2);
        Cell gNode = geohashPrefixTree.getWorldCell();

        for (int i = 0; i < geohashPrefixTree.getMaxLevels(); i++) {
            double width = GeoUtils.geoHashCellWidth(i);
            double height = GeoUtils.geoHashCellHeight(i);
            double size = GeoUtils.geoHashCellSize(i);
            double degrees = 360.0 * width / GeoUtils.EARTH_EQUATOR;
            int level = GeoUtils.quadTreeLevelsForPrecision(size);

            assertThat(GeoUtils.quadTreeCellWidth(level), lessThanOrEqualTo(width));
            assertThat(GeoUtils.quadTreeCellHeight(level), lessThanOrEqualTo(height));
            assertThat(GeoUtils.geoHashLevelsForPrecision(size), equalTo(geohashPrefixTree.getLevelForDistance(degrees)));

            assertThat("width at level " + i, gNode.getShape().getBoundingBox().getWidth(), equalTo(360.d * width / GeoUtils.EARTH_EQUATOR));
            assertThat("height at level " + i, gNode.getShape().getBoundingBox().getHeight(), equalTo(180.d * height
                    / GeoUtils.EARTH_POLAR_DISTANCE));

            gNode = gNode.getNextLevelCells(null).next();
        }

        QuadPrefixTree quadPrefixTree = new QuadPrefixTree(spatialContext);
        Cell qNode = quadPrefixTree.getWorldCell();
        for (int i = 0; i < quadPrefixTree.getMaxLevels(); i++) {

            double degrees = 360.0 / (1L << i);
            double width = GeoUtils.quadTreeCellWidth(i);
            double height = GeoUtils.quadTreeCellHeight(i);
            double size = GeoUtils.quadTreeCellSize(i);
            int level = GeoUtils.quadTreeLevelsForPrecision(size);

            assertThat(GeoUtils.quadTreeCellWidth(level), lessThanOrEqualTo(width));
            assertThat(GeoUtils.quadTreeCellHeight(level), lessThanOrEqualTo(height));
            assertThat(GeoUtils.quadTreeLevelsForPrecision(size), equalTo(quadPrefixTree.getLevelForDistance(degrees)));

            assertThat("width at level " + i, qNode.getShape().getBoundingBox().getWidth(), equalTo(360.d * width / GeoUtils.EARTH_EQUATOR));
            assertThat("height at level " + i, qNode.getShape().getBoundingBox().getHeight(), equalTo(180.d * height
                    / GeoUtils.EARTH_POLAR_DISTANCE));

            qNode = qNode.getNextLevelCells(null).next();
        }
    }

    private static void assertNormalizedPoint(GeoPoint input, GeoPoint expected) {
        GeoUtils.normalizePoint(input);
        if (Double.isNaN(expected.lat())) {
            assertThat("Unexpected Latitude", input.lat(), equalTo(expected.lat()));
        } else {
            assertThat("Unexpected Latitude", input.lat(), closeTo(expected.lat(), MAX_ACCEPTABLE_ERROR));
        }
        if (Double.isNaN(expected.lon())) {
            assertThat("Unexpected Longitude", input.lon(), equalTo(expected.lon()));
        } else {
            assertThat("Unexpected Longitude", input.lon(), closeTo(expected.lon(), MAX_ACCEPTABLE_ERROR));
        }
    }
}<|MERGE_RESOLUTION|>--- conflicted
+++ resolved
@@ -433,11 +433,7 @@
     @Test
     public void testParseGeoPoint_geohash() throws IOException {
         for (int i = 0; i < 100; i++) {
-<<<<<<< HEAD
-            int geoHashLength = randomIntBetween(1, 12);
-=======
             int geoHashLength = randomIntBetween(1, XGeoHashUtils.PRECISION);
->>>>>>> c478adf7
             StringBuilder geohashBuilder = new StringBuilder(geoHashLength);
             for (int j = 0; j < geoHashLength; j++) {
                 geohashBuilder.append(BASE_32[randomInt(BASE_32.length - 1)]);
