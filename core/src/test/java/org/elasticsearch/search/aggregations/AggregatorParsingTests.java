--- conflicted
+++ resolved
@@ -105,52 +105,12 @@
         final ClusterService clusterService = createClusterService(threadPool);
         setState(clusterService, new ClusterState.Builder(clusterService.state()).metaData(new MetaData.Builder()
                 .put(new IndexMetaData.Builder(index.getName()).settings(indexSettings).numberOfShards(1).numberOfReplicas(0))));
-<<<<<<< HEAD
-        SettingsModule settingsModule = new SettingsModule(settings);
-        settingsModule.registerSetting(InternalSettingsPlugin.VERSION_CREATED);
-        ScriptModule scriptModule = new ScriptModule() {
-            @Override
-            protected void configure() {
-                Settings settings = Settings.builder().put(Environment.PATH_HOME_SETTING.getKey(), createTempDir())
-                        // no file watching, so we don't need a
-                        // ResourceWatcherService
-                        .put(ScriptService.SCRIPT_AUTO_RELOAD_ENABLED_SETTING.getKey(), false).build();
-                MockScriptEngine mockScriptEngine = new MockScriptEngine();
-                Multibinder<ScriptEngineService> multibinder = Multibinder.newSetBinder(binder(), ScriptEngineService.class);
-                multibinder.addBinding().toInstance(mockScriptEngine);
-                Set<ScriptEngineService> engines = new HashSet<>();
-                engines.add(mockScriptEngine);
-                List<ScriptContext.Plugin> customContexts = new ArrayList<>();
-                ScriptEngineRegistry scriptEngineRegistry =
-                        new ScriptEngineRegistry(Collections
-                                .singletonList(new ScriptEngineRegistry.ScriptEngineRegistration(MockScriptEngine.class,
-                                                                                                 MockScriptEngine.NAME,
-                                                                                                 true)));
-                bind(ScriptEngineRegistry.class).toInstance(scriptEngineRegistry);
-                ScriptContextRegistry scriptContextRegistry = new ScriptContextRegistry(customContexts);
-                bind(ScriptContextRegistry.class).toInstance(scriptContextRegistry);
-                ScriptSettings scriptSettings = new ScriptSettings(scriptEngineRegistry, scriptContextRegistry);
-                bind(ScriptSettings.class).toInstance(scriptSettings);
-                try {
-                    ScriptService scriptService = new ScriptService(settings, new Environment(settings), engines, null,
-                            scriptEngineRegistry, scriptContextRegistry, scriptSettings);
-                    bind(ScriptService.class).toInstance(scriptService);
-                } catch (IOException e) {
-                    throw new IllegalStateException("error while binding ScriptService", e);
-                }
-            }
-        };
-        scriptModule.prepareSettings(settingsModule);
-        injector = new ModulesBuilder().add(new EnvironmentModule(new Environment(settings)), settingsModule,
-                new ThreadPoolModule(threadPool), scriptModule, new IndicesModule(namedWriteableRegistry) {
-=======
         ScriptModule scriptModule = newTestScriptModule();
         List<Setting<?>> scriptSettings = scriptModule.getSettings();
         scriptSettings.add(InternalSettingsPlugin.VERSION_CREATED);
         SettingsModule settingsModule = new SettingsModule(settings, scriptSettings, Collections.emptyList());
         injector = new ModulesBuilder().add(new EnvironmentModule(new Environment(settings), threadPool), settingsModule
-            , scriptModule, new IndicesModule() {
->>>>>>> 13d16fbf
+            , scriptModule, new IndicesModule(namedWriteableRegistry) {
 
                     @Override
                     protected void configure() {
