--- conflicted
+++ resolved
@@ -581,11 +581,7 @@
 
     @Test // issue 5525, default location didnt work with lat/lon map, and did not set default location appropriately
     public void testGeoContextDefaultMapping() throws Exception {
-<<<<<<< HEAD
-        GeoPoint berlinAlexanderplatz = GeoPoint.fromGeohashString("u33dc1");
-=======
         GeoPoint berlinAlexanderplatz = GeoPoint.fromGeohash("u33dc1");
->>>>>>> c478adf7
 
         XContentBuilder xContentBuilder = jsonBuilder().startObject()
             .startObject("poi").startObject("properties").startObject("suggest")
@@ -732,17 +728,10 @@
 
         // lets create some locations by geohashes in different cells with the precision 4
         // this means, that poelchaustr is not a neighour to alexanderplatz, but they share the same prefix until the fourth char!
-<<<<<<< HEAD
-        GeoPoint alexanderplatz = GeoPoint.fromGeohashString("u33dc1");
-        GeoPoint poelchaustr = GeoPoint.fromGeohashString("u33du5");
-        GeoPoint dahlem = GeoPoint.fromGeohashString("u336q"); // berlin dahlem, should be included with that precision
-        GeoPoint middleOfNoWhere = GeoPoint.fromGeohashString("u334"); // location for west from berlin, should not be included in any suggestions
-=======
         GeoPoint alexanderplatz = GeoPoint.fromGeohash("u33dc1");
         GeoPoint poelchaustr = GeoPoint.fromGeohash("u33du5");
         GeoPoint dahlem = GeoPoint.fromGeohash("u336q"); // berlin dahlem, should be included with that precision
         GeoPoint middleOfNoWhere = GeoPoint.fromGeohash("u334"); // location for west from berlin, should not be included in any suggestions
->>>>>>> c478adf7
 
         index(INDEX, "item", "1", jsonBuilder().startObject().startObject("suggest").field("input", "Berlin Alexanderplatz").field("weight", 3).startObject("context").startObject("location").field("lat", alexanderplatz.lat()).field("lon", alexanderplatz.lon()).endObject().endObject().endObject().endObject());
         index(INDEX, "item", "2", jsonBuilder().startObject().startObject("suggest").field("input", "Berlin Poelchaustr.").field("weight", 2).startObject("context").startObject("location").field("lat", poelchaustr.lat()).field("lon", poelchaustr.lon()).endObject().endObject().endObject().endObject());
@@ -771,17 +760,10 @@
         assertAcked(prepareCreate(INDEX).addMapping("item", xContentBuilder));
         ensureYellow();
 
-<<<<<<< HEAD
-        GeoPoint alexanderplatz = GeoPoint.fromGeohashString("u33dc1");
-        // does not look like it, but is a direct neighbor
-        // this test would fail, if the precision was set 4, as then both cells would be the same, u33d
-        GeoPoint cellNeighbourOfAlexanderplatz = GeoPoint.fromGeohashString("u33dbc");
-=======
         GeoPoint alexanderplatz = GeoPoint.fromGeohash("u33dc1");
         // does not look like it, but is a direct neighbor
         // this test would fail, if the precision was set 4, as then both cells would be the same, u33d
         GeoPoint cellNeighbourOfAlexanderplatz = GeoPoint.fromGeohash("u33dbc");
->>>>>>> c478adf7
 
         index(INDEX, "item", "1", jsonBuilder().startObject().startObject("suggest").field("input", "Berlin Alexanderplatz").field("weight", 3).startObject("context").startObject("location").field("lat", alexanderplatz.lat()).field("lon", alexanderplatz.lon()).endObject().endObject().endObject().endObject());
         index(INDEX, "item", "2", jsonBuilder().startObject().startObject("suggest").field("input", "Berlin Hackescher Markt").field("weight", 2).startObject("context").startObject("location").field("lat", cellNeighbourOfAlexanderplatz.lat()).field("lon", cellNeighbourOfAlexanderplatz.lon()).endObject().endObject().endObject().endObject());
@@ -808,11 +790,7 @@
         assertAcked(prepareCreate(INDEX).addMapping("item", xContentBuilder));
         ensureYellow();
 
-<<<<<<< HEAD
-        GeoPoint alexanderplatz = GeoPoint.fromGeohashString("u33dc1");
-=======
         GeoPoint alexanderplatz = GeoPoint.fromGeohash("u33dc1");
->>>>>>> c478adf7
         index(INDEX, "item", "1", jsonBuilder().startObject().startObject("suggest").field("input", "Berlin Alexanderplatz").endObject().startObject("loc").field("lat", alexanderplatz.lat()).field("lon", alexanderplatz.lon()).endObject().endObject());
         refresh();
 
