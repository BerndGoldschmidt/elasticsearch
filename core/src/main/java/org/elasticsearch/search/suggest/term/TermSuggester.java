/*
 * Licensed to Elasticsearch under one or more contributor
 * license agreements. See the NOTICE file distributed with
 * this work for additional information regarding copyright
 * ownership. Elasticsearch licenses this file to you under
 * the Apache License, Version 2.0 (the "License"); you may
 * not use this file except in compliance with the License.
 * You may obtain a copy of the License at
 *
 *    http://www.apache.org/licenses/LICENSE-2.0
 *
 * Unless required by applicable law or agreed to in writing,
 * software distributed under the License is distributed on an
 * "AS IS" BASIS, WITHOUT WARRANTIES OR CONDITIONS OF ANY
 * KIND, either express or implied.  See the License for the
 * specific language governing permissions and limitations
 * under the License.
 */
package org.elasticsearch.search.suggest.term;

import org.apache.lucene.index.IndexReader;
import org.apache.lucene.index.MultiFields;
import org.apache.lucene.index.Term;
import org.apache.lucene.index.Terms;
import org.apache.lucene.index.TermsEnum;
import org.apache.lucene.search.IndexSearcher;
import org.apache.lucene.search.spell.DirectSpellChecker;
import org.apache.lucene.search.spell.SuggestWord;
import org.apache.lucene.util.BytesRef;
import org.apache.lucene.util.BytesRefBuilder;
import org.apache.lucene.util.CharsRefBuilder;
import org.elasticsearch.common.bytes.BytesArray;
import org.elasticsearch.common.io.stream.StreamInput;
import org.elasticsearch.common.text.Text;
import org.elasticsearch.index.query.QueryParseContext;
import org.elasticsearch.search.suggest.SuggestUtils;
import org.elasticsearch.search.suggest.Suggester;
import org.elasticsearch.search.suggest.SuggestionBuilder;
import org.elasticsearch.search.suggest.SuggestionSearchContext.SuggestionContext;

import java.io.IOException;
import java.util.ArrayList;
import java.util.List;

public final class TermSuggester extends Suggester<TermSuggestionContext> {

    public static final TermSuggester INSTANCE = new TermSuggester();

    private TermSuggester() {}

    @Override
    public TermSuggestion innerExecute(String name, TermSuggestionContext suggestion, IndexSearcher searcher, CharsRefBuilder spare)
            throws IOException {
        DirectSpellChecker directSpellChecker = SuggestUtils.getDirectSpellChecker(suggestion.getDirectSpellCheckerSettings());
        final IndexReader indexReader = searcher.getIndexReader();
        TermSuggestion response = new TermSuggestion(
                name, suggestion.getSize(), suggestion.getDirectSpellCheckerSettings().sort()
        );
        List<Token> tokens = queryTerms(suggestion, spare);
        for (Token token : tokens) {
            // TODO: Extend DirectSpellChecker in 4.1, to get the raw suggested words as BytesRef
            SuggestWord[] suggestedWords = directSpellChecker.suggestSimilar(
                    token.term, suggestion.getShardSize(), indexReader, suggestion.getDirectSpellCheckerSettings().suggestMode()
            );
            Text key = new Text(new BytesArray(token.term.bytes()));
            TermSuggestion.Entry resultEntry = new TermSuggestion.Entry(key, token.startOffset, token.endOffset - token.startOffset);
<<<<<<< HEAD
            if(suggestion.getDirectSpellCheckerSettings().exactMatch()){
                addExactMatch( suggestion,  indexReader,  token, resultEntry);
            }
			for (SuggestWord suggestWord : suggestedWords) {
                Text word = new StringText(suggestWord.string);
=======
            for (SuggestWord suggestWord : suggestedWords) {
                Text word = new Text(suggestWord.string);
>>>>>>> a6c0a813
                resultEntry.addOption(new TermSuggestion.Entry.Option(word, suggestWord.freq, suggestWord.score));
            }
            response.addTerm(resultEntry);
        }
        return response;
    }

    private List<Token> queryTerms(SuggestionContext suggestion, CharsRefBuilder spare) throws IOException {
        final List<Token> result = new ArrayList<>();
        final String field = suggestion.getField();
        SuggestUtils.analyze(suggestion.getAnalyzer(), suggestion.getText(), field, new SuggestUtils.TokenConsumer() {
            @Override
            public void nextToken() {
                Term term = new Term(field, BytesRef.deepCopyOf(fillBytesRef(new BytesRefBuilder())));
                result.add(new Token(term, offsetAttr.startOffset(), offsetAttr.endOffset()));
            }
        }, spare);
       return result;
    }
<<<<<<< HEAD
	
=======

    @Override
    public SuggestionBuilder<?> innerFromXContent(QueryParseContext context) throws IOException {
        return TermSuggestionBuilder.innerFromXContent(context);
    }

    @Override
    public SuggestionBuilder<?> read(StreamInput in) throws IOException {
        return new TermSuggestionBuilder(in);
    }

>>>>>>> a6c0a813
    private static class Token {

        public final Term term;
        public final int startOffset;
        public final int endOffset;

        private Token(Term term, int startOffset, int endOffset) {
            this.term = term;
            this.startOffset = startOffset;
            this.endOffset = endOffset;
        }

    }
<<<<<<< HEAD
	
	private void addExactMatch(TermSuggestionContext suggestion, IndexReader indexReader, Token token, TermSuggestion.Entry resultEntry) throws IOException{
         //If token is spelled correctly, add to results with a score of 1
         Terms terms = MultiFields.getTerms(indexReader, token.term.field());
         TermsEnum e = terms.iterator();
         CharsRefBuilder crb = new CharsRefBuilder();
         BytesRef candidateTerm;
         String termAsString;
         //token that will be compared
         String tokenAsString = token.term.text();
         boolean foundToken = false;
         //iterate through terms in index
         while ((candidateTerm = e.next()) != null && !foundToken) {
             crb.copyUTF8Bytes(candidateTerm);
             //get the term
             termAsString = crb.toString();
             //exact match found
             if(termAsString.equals(tokenAsString)){
                 SuggestWord exactMatch = new SuggestWord();
                 exactMatch.string = termAsString;
                 //as it is an exact match its score is 1, differentiating it from suggestions
                 exactMatch.score = 1;
                 exactMatch.freq = e.docFreq();
                 //we found it
                 foundToken = true;
                 //add to results
                 Text word = new StringText(exactMatch.string);
                 resultEntry.addOption(new TermSuggestion.Entry.Option(word, exactMatch.freq, exactMatch.score));
             }
         }
    }

=======
>>>>>>> a6c0a813
}<|MERGE_RESOLUTION|>--- conflicted
+++ resolved
@@ -64,16 +64,11 @@
             );
             Text key = new Text(new BytesArray(token.term.bytes()));
             TermSuggestion.Entry resultEntry = new TermSuggestion.Entry(key, token.startOffset, token.endOffset - token.startOffset);
-<<<<<<< HEAD
             if(suggestion.getDirectSpellCheckerSettings().exactMatch()){
                 addExactMatch( suggestion,  indexReader,  token, resultEntry);
             }
-			for (SuggestWord suggestWord : suggestedWords) {
-                Text word = new StringText(suggestWord.string);
-=======
             for (SuggestWord suggestWord : suggestedWords) {
                 Text word = new Text(suggestWord.string);
->>>>>>> a6c0a813
                 resultEntry.addOption(new TermSuggestion.Entry.Option(word, suggestWord.freq, suggestWord.score));
             }
             response.addTerm(resultEntry);
@@ -93,9 +88,6 @@
         }, spare);
        return result;
     }
-<<<<<<< HEAD
-	
-=======
 
     @Override
     public SuggestionBuilder<?> innerFromXContent(QueryParseContext context) throws IOException {
@@ -107,7 +99,6 @@
         return new TermSuggestionBuilder(in);
     }
 
->>>>>>> a6c0a813
     private static class Token {
 
         public final Term term;
@@ -121,8 +112,7 @@
         }
 
     }
-<<<<<<< HEAD
-	
+
 	private void addExactMatch(TermSuggestionContext suggestion, IndexReader indexReader, Token token, TermSuggestion.Entry resultEntry) throws IOException{
          //If token is spelled correctly, add to results with a score of 1
          Terms terms = MultiFields.getTerms(indexReader, token.term.field());
@@ -153,7 +143,4 @@
              }
          }
     }
-
-=======
->>>>>>> a6c0a813
 }