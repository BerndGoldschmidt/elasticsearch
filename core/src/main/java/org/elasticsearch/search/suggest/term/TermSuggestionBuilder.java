/*
 * Licensed to Elasticsearch under one or more contributor
 * license agreements. See the NOTICE file distributed with
 * this work for additional information regarding copyright
 * ownership. Elasticsearch licenses this file to you under
 * the Apache License, Version 2.0 (the "License"); you may
 * not use this file except in compliance with the License.
 * You may obtain a copy of the License at
 *
 *    http://www.apache.org/licenses/LICENSE-2.0
 *
 * Unless required by applicable law or agreed to in writing,
 * software distributed under the License is distributed on an
 * "AS IS" BASIS, WITHOUT WARRANTIES OR CONDITIONS OF ANY
 * KIND, either express or implied.  See the License for the
 * specific language governing permissions and limitations
 * under the License.
 */

package org.elasticsearch.search.suggest.term;

import org.apache.lucene.search.spell.DirectSpellChecker;
import org.apache.lucene.search.spell.JaroWinklerDistance;
import org.apache.lucene.search.spell.LevensteinDistance;
import org.apache.lucene.search.spell.LuceneLevenshteinDistance;
import org.apache.lucene.search.spell.NGramDistance;
import org.apache.lucene.search.spell.StringDistance;
import org.elasticsearch.ElasticsearchParseException;
import org.elasticsearch.common.ParseFieldMatcher;
import org.elasticsearch.common.ParsingException;
import org.elasticsearch.common.io.stream.StreamInput;
import org.elasticsearch.common.io.stream.StreamOutput;
import org.elasticsearch.common.io.stream.Writeable;
import org.elasticsearch.common.xcontent.XContentBuilder;
import org.elasticsearch.common.xcontent.XContentParser;
import org.elasticsearch.index.query.QueryParseContext;
import org.elasticsearch.index.query.QueryShardContext;
import org.elasticsearch.search.suggest.DirectSpellcheckerSettings;
import org.elasticsearch.search.suggest.SortBy;
import org.elasticsearch.search.suggest.SuggestionBuilder;
import org.elasticsearch.search.suggest.SuggestionSearchContext.SuggestionContext;

import java.io.IOException;
import java.util.Locale;
import java.util.Objects;

import static org.elasticsearch.search.suggest.DirectSpellcheckerSettings.DEFAULT_ACCURACY;
import static org.elasticsearch.search.suggest.DirectSpellcheckerSettings.DEFAULT_MAX_EDITS;
import static org.elasticsearch.search.suggest.DirectSpellcheckerSettings.DEFAULT_MAX_INSPECTIONS;
import static org.elasticsearch.search.suggest.DirectSpellcheckerSettings.DEFAULT_MAX_TERM_FREQ;
import static org.elasticsearch.search.suggest.DirectSpellcheckerSettings.DEFAULT_MIN_DOC_FREQ;
import static org.elasticsearch.search.suggest.DirectSpellcheckerSettings.DEFAULT_MIN_WORD_LENGTH;
import static org.elasticsearch.search.suggest.DirectSpellcheckerSettings.DEFAULT_PREFIX_LENGTH;
import static org.elasticsearch.search.suggest.phrase.DirectCandidateGeneratorBuilder.ACCURACY_FIELD;
import static org.elasticsearch.search.suggest.phrase.DirectCandidateGeneratorBuilder.MAX_EDITS_FIELD;
import static org.elasticsearch.search.suggest.phrase.DirectCandidateGeneratorBuilder.MAX_INSPECTIONS_FIELD;
import static org.elasticsearch.search.suggest.phrase.DirectCandidateGeneratorBuilder.MAX_TERM_FREQ_FIELD;
import static org.elasticsearch.search.suggest.phrase.DirectCandidateGeneratorBuilder.MIN_DOC_FREQ_FIELD;
import static org.elasticsearch.search.suggest.phrase.DirectCandidateGeneratorBuilder.MIN_WORD_LENGTH_FIELD;
import static org.elasticsearch.search.suggest.phrase.DirectCandidateGeneratorBuilder.PREFIX_LENGTH_FIELD;
import static org.elasticsearch.search.suggest.phrase.DirectCandidateGeneratorBuilder.SORT_FIELD;
import static org.elasticsearch.search.suggest.phrase.DirectCandidateGeneratorBuilder.STRING_DISTANCE_FIELD;
import static org.elasticsearch.search.suggest.phrase.DirectCandidateGeneratorBuilder.SUGGESTMODE_FIELD;

/**
 * Defines the actual suggest command. Each command uses the global options
 * unless defined in the suggestion itself. All options are the same as the
 * global options, but are only applicable for this suggestion.
 */
public class TermSuggestionBuilder extends SuggestionBuilder<TermSuggestionBuilder> {
    private static final String SUGGESTION_NAME = "term";

    private SuggestMode suggestMode = SuggestMode.MISSING;
    private float accuracy = DEFAULT_ACCURACY;
    private SortBy sort = SortBy.SCORE;
    private StringDistanceImpl stringDistance = StringDistanceImpl.INTERNAL;
    private int maxEdits = DEFAULT_MAX_EDITS;
    private int maxInspections = DEFAULT_MAX_INSPECTIONS;
    private float maxTermFreq = DEFAULT_MAX_TERM_FREQ;
    private int prefixLength = DEFAULT_PREFIX_LENGTH;
    private int minWordLength = DEFAULT_MIN_WORD_LENGTH;
    private float minDocFreq = DEFAULT_MIN_DOC_FREQ;

    public TermSuggestionBuilder(String field) {
        super(field);
    }

<<<<<<< HEAD
    private String suggestMode;
    private Float accuracy;
    private String sort;
    private String stringDistance;
    private Integer maxEdits;
    private Integer maxInspections;
    private Float maxTermFreq;
    private Integer prefixLength;
    private Integer minWordLength;
    private Float minDocFreq;
    private Boolean exactMatch;
	
=======
>>>>>>> 7cfc2f12
    /**
     * internal copy constructor that copies over all class field except field.
     */
    private TermSuggestionBuilder(String field, TermSuggestionBuilder in) {
        super(field, in);
        suggestMode = in.suggestMode;
        accuracy = in.accuracy;
        sort = in.sort;
        stringDistance = in.stringDistance;
        maxEdits = in.maxEdits;
        maxInspections = in.maxInspections;
        maxTermFreq = in.maxTermFreq;
        prefixLength = in.prefixLength;
        minWordLength = in.minWordLength;
        minDocFreq = in.minDocFreq;
    }

    /**
     * Read from a stream.
     */
    TermSuggestionBuilder(StreamInput in) throws IOException {
        super(in);
        suggestMode = SuggestMode.readFromStream(in);
        accuracy = in.readFloat();
        sort = SortBy.readFromStream(in);
        stringDistance = StringDistanceImpl.readFromStream(in);
        maxEdits = in.readVInt();
        maxInspections = in.readVInt();
        maxTermFreq = in.readFloat();
        prefixLength = in.readVInt();
        minWordLength = in.readVInt();
        minDocFreq = in.readFloat();
    }

    @Override
    public void doWriteTo(StreamOutput out) throws IOException {
        suggestMode.writeTo(out);
        out.writeFloat(accuracy);
        sort.writeTo(out);
        stringDistance.writeTo(out);
        out.writeVInt(maxEdits);
        out.writeVInt(maxInspections);
        out.writeFloat(maxTermFreq);
        out.writeVInt(prefixLength);
        out.writeVInt(minWordLength);
        out.writeFloat(minDocFreq);
    }

    /**
     * The global suggest mode controls what suggested terms are included or
     * controls for what suggest text tokens, terms should be suggested for.
     * Three possible values can be specified:
     * <ol>
     * <li><code>missing</code> - Only suggest terms in the suggest text that
     * aren't in the index. This is the default.
     * <li><code>popular</code> - Only suggest terms that occur in more docs
     * then the original suggest text term.
     * <li><code>always</code> - Suggest any matching suggest terms based on
     * tokens in the suggest text.
     * </ol>
     */
    public TermSuggestionBuilder suggestMode(SuggestMode suggestMode) {
        Objects.requireNonNull(suggestMode, "suggestMode must not be null");
        this.suggestMode = suggestMode;
        return this;
    }

    /**
     * Get the suggest mode setting.
     */
    public SuggestMode suggestMode() {
        return suggestMode;
    }

    /**
     * s how similar the suggested terms at least need to be compared to the
     * original suggest text tokens. A value between 0 and 1 can be specified.
     * This value will be compared to the string distance result of each
     * candidate spelling correction.
     * <p>
     * Default is <tt>0.5</tt>
     */
    public TermSuggestionBuilder accuracy(float accuracy) {
        if (accuracy < 0.0f || accuracy > 1.0f) {
            throw new IllegalArgumentException("accuracy must be between 0 and 1");
        }
        this.accuracy = accuracy;
        return this;
    }

    /**
     * Get the accuracy setting.
     */
    public float accuracy() {
        return accuracy;
    }

    /**
     * Sets how to sort the suggest terms per suggest text token. Two possible
     * values:
     * <ol>
     * <li><code>score</code> - Sort should first be based on score, then
     * document frequency and then the term itself.
     * <li><code>frequency</code> - Sort should first be based on document
     * frequency, then score and then the term itself.
     * </ol>
     * <p>
     * What the score is depends on the suggester being used.
     */
    public TermSuggestionBuilder sort(SortBy sort) {
        Objects.requireNonNull(sort, "sort must not be null");
        this.sort = sort;
        return this;
    }

    /**
     * Get the sort setting.
     */
    public SortBy sort() {
        return sort;
    }

    /**
     * Sets what string distance implementation to use for comparing how similar
     * suggested terms are. Five possible values can be specified:
     * <ol>
     * <li><code>internal</code> - This is the default and is based on
     * <code>damerau_levenshtein</code>, but highly optimized for comparing
     * string distance for terms inside the index.
     * <li><code>damerau_levenshtein</code> - String distance algorithm based on
     * Damerau-Levenshtein algorithm.
     * <li><code>levenstein</code> - String distance algorithm based on
     * Levenstein edit distance algorithm.
     * <li><code>jarowinkler</code> - String distance algorithm based on
     * Jaro-Winkler algorithm.
     * <li><code>ngram</code> - String distance algorithm based on character
     * n-grams.
     * </ol>
     */
    public TermSuggestionBuilder stringDistance(StringDistanceImpl stringDistance) {
        Objects.requireNonNull(stringDistance, "stringDistance must not be null");
        this.stringDistance = stringDistance;
        return this;
    }

    /**
     * Get the string distance implementation setting.
     */
    public StringDistanceImpl stringDistance() {
        return stringDistance;
    }

    /**
     * Sets the maximum edit distance candidate suggestions can have in order to
     * be considered as a suggestion. Can only be a value between 1 and 2. Any
     * other value result in an bad request error being thrown. Defaults to
     * <tt>2</tt>.
     */
    public TermSuggestionBuilder maxEdits(int maxEdits) {
        if (maxEdits < 1 || maxEdits > 2) {
            throw new IllegalArgumentException("maxEdits must be between 1 and 2");
        }
        this.maxEdits = maxEdits;
        return this;
    }

    /**
     * Get the maximum edit distance setting.
     */
    public int maxEdits() {
        return maxEdits;
    }

    /**
     * A factor that is used to multiply with the size in order to inspect more
     * candidate suggestions. Can improve accuracy at the cost of performance.
     * Defaults to <tt>5</tt>.
     */
    public TermSuggestionBuilder maxInspections(int maxInspections) {
        if (maxInspections < 0) {
            throw new IllegalArgumentException("maxInspections must be positive");
        }
        this.maxInspections = maxInspections;
        return this;
    }

    /**
     * Get the factor for inspecting more candidate suggestions setting.
     */
    public int maxInspections() {
        return maxInspections;
    }

    /**
     * Sets a maximum threshold in number of documents a suggest text token can
     * exist in order to be corrected. Can be a relative percentage number (e.g
     * 0.4) or an absolute number to represent document frequencies. If an value
     * higher than 1 is specified then fractional can not be specified. Defaults
     * to <tt>0.01</tt>.
     * <p>
     * This can be used to exclude high frequency terms from being suggested.
     * High frequency terms are usually spelled correctly on top of this this
     * also improves the suggest performance.
     */
    public TermSuggestionBuilder maxTermFreq(float maxTermFreq) {
        if (maxTermFreq < 0.0f) {
            throw new IllegalArgumentException("maxTermFreq must be positive");
        }
        if (maxTermFreq > 1.0f && maxTermFreq != Math.floor(maxTermFreq)) {
            throw new IllegalArgumentException("if maxTermFreq is greater than 1, it must not be a fraction");
        }
        this.maxTermFreq = maxTermFreq;
        return this;
    }

    /**
     * Get the maximum term frequency threshold setting.
     */
    public float maxTermFreq() {
        return maxTermFreq;
    }

    /**
     * Sets the number of minimal prefix characters that must match in order be
     * a candidate suggestion. Defaults to 1. Increasing this number improves
     * suggest performance. Usually misspellings don't occur in the beginning of
     * terms.
     */
    public TermSuggestionBuilder prefixLength(int prefixLength) {
        if (prefixLength < 0) {
            throw new IllegalArgumentException("prefixLength must be positive");
        }
        this.prefixLength = prefixLength;
        return this;
    }

    /**
     * Get the minimum prefix length that must match setting.
     */
    public int prefixLength() {
        return prefixLength;
    }

    /**
     * The minimum length a suggest text term must have in order to be
     * corrected. Defaults to <tt>4</tt>.
     */
    public TermSuggestionBuilder minWordLength(int minWordLength) {
        if (minWordLength < 1) {
            throw new IllegalArgumentException("minWordLength must be greater or equal to 1");
        }
        this.minWordLength = minWordLength;
        return this;
    }

    /**
     * Get the minimum length of a text term to be corrected setting.
     */
    public int minWordLength() {
        return minWordLength;
    }

    /**
     * Sets a minimal threshold in number of documents a suggested term should
     * appear in. This can be specified as an absolute number or as a relative
     * percentage of number of documents. This can improve quality by only
     * suggesting high frequency terms. Defaults to 0f and is not enabled. If a
     * value higher than 1 is specified then the number cannot be fractional.
     */
    public TermSuggestionBuilder minDocFreq(float minDocFreq) {
        if (minDocFreq < 0.0f) {
            throw new IllegalArgumentException("minDocFreq must be positive");
        }
        if (minDocFreq > 1.0f && minDocFreq != Math.floor(minDocFreq)) {
            throw new IllegalArgumentException("if minDocFreq is greater than 1, it must not be a fraction");
        }
        this.minDocFreq = minDocFreq;
        return this;
    }
	
	/**
     * Indicate whether to return exact matches as suggestions
     */
    public TermSuggestionBuilder exactMatch(boolean exactMatch) {
        this.exactMatch = exactMatch;
        return this;
    }

    /**
     * Get the minimal threshold for the frequency of a term appearing in the
     * document set setting.
     */
    public float minDocFreq() {
        return minDocFreq;
    }

    @Override
    public XContentBuilder innerToXContent(XContentBuilder builder, Params params) throws IOException {
        builder.field(SUGGESTMODE_FIELD.getPreferredName(), suggestMode);
        builder.field(ACCURACY_FIELD.getPreferredName(), accuracy);
        builder.field(SORT_FIELD.getPreferredName(), sort);
        builder.field(STRING_DISTANCE_FIELD.getPreferredName(), stringDistance);
        builder.field(MAX_EDITS_FIELD.getPreferredName(), maxEdits);
        builder.field(MAX_INSPECTIONS_FIELD.getPreferredName(), maxInspections);
        builder.field(MAX_TERM_FREQ_FIELD.getPreferredName(), maxTermFreq);
        builder.field(PREFIX_LENGTH_FIELD.getPreferredName(), prefixLength);
        builder.field(MIN_WORD_LENGTH_FIELD.getPreferredName(), minWordLength);
        builder.field(MIN_DOC_FREQ_FIELD.getPreferredName(), minDocFreq);
        return builder;
    }

    static TermSuggestionBuilder innerFromXContent(QueryParseContext parseContext) throws IOException {
        XContentParser parser = parseContext.parser();
        TermSuggestionBuilder tmpSuggestion = new TermSuggestionBuilder("_na_");
        ParseFieldMatcher parseFieldMatcher = parseContext.getParseFieldMatcher();
        XContentParser.Token token;
        String currentFieldName = null;
        String fieldname = null;
        while ((token = parser.nextToken()) != XContentParser.Token.END_OBJECT) {
            if (token == XContentParser.Token.FIELD_NAME) {
                currentFieldName = parser.currentName();
            } else if (token.isValue()) {
                if (parseFieldMatcher.match(currentFieldName, SuggestionBuilder.ANALYZER_FIELD)) {
                    tmpSuggestion.analyzer(parser.text());
                } else if (parseFieldMatcher.match(currentFieldName, SuggestionBuilder.FIELDNAME_FIELD)) {
                    fieldname = parser.text();
                } else if (parseFieldMatcher.match(currentFieldName, SuggestionBuilder.SIZE_FIELD)) {
                    tmpSuggestion.size(parser.intValue());
                } else if (parseFieldMatcher.match(currentFieldName, SuggestionBuilder.SHARDSIZE_FIELD)) {
                    tmpSuggestion.shardSize(parser.intValue());
                } else if (parseFieldMatcher.match(currentFieldName, SUGGESTMODE_FIELD)) {
                    tmpSuggestion.suggestMode(SuggestMode.resolve(parser.text()));
                } else if (parseFieldMatcher.match(currentFieldName, ACCURACY_FIELD)) {
                    tmpSuggestion.accuracy(parser.floatValue());
                } else if (parseFieldMatcher.match(currentFieldName, SORT_FIELD)) {
                    tmpSuggestion.sort(SortBy.resolve(parser.text()));
                } else if (parseFieldMatcher.match(currentFieldName, STRING_DISTANCE_FIELD)) {
                    tmpSuggestion.stringDistance(StringDistanceImpl.resolve(parser.text()));
                } else if (parseFieldMatcher.match(currentFieldName, MAX_EDITS_FIELD)) {
                    tmpSuggestion.maxEdits(parser.intValue());
                } else if (parseFieldMatcher.match(currentFieldName, MAX_INSPECTIONS_FIELD)) {
                    tmpSuggestion.maxInspections(parser.intValue());
                } else if (parseFieldMatcher.match(currentFieldName, MAX_TERM_FREQ_FIELD)) {
                    tmpSuggestion.maxTermFreq(parser.floatValue());
                } else if (parseFieldMatcher.match(currentFieldName, PREFIX_LENGTH_FIELD)) {
                    tmpSuggestion.prefixLength(parser.intValue());
                } else if (parseFieldMatcher.match(currentFieldName, MIN_WORD_LENGTH_FIELD)) {
                    tmpSuggestion.minWordLength(parser.intValue());
                } else if (parseFieldMatcher.match(currentFieldName, MIN_DOC_FREQ_FIELD)) {
                    tmpSuggestion.minDocFreq(parser.floatValue());
                } else {
                    throw new ParsingException(parser.getTokenLocation(),
                                                  "suggester[term] doesn't support field [" + currentFieldName + "]");
                }
            } else {
                throw new ParsingException(parser.getTokenLocation(), "suggester[term] parsing failed on [" + currentFieldName + "]");
            }
        }

        // now we should have field name, check and copy fields over to the suggestion builder we return
        if (fieldname == null) {
            throw new ElasticsearchParseException(
                "the required field option [" + FIELDNAME_FIELD.getPreferredName() + "] is missing");
        }
        return new TermSuggestionBuilder(fieldname, tmpSuggestion);
    }

    @Override
    public SuggestionContext build(QueryShardContext context) throws IOException {
        TermSuggestionContext suggestionContext = new TermSuggestionContext(context);
        // copy over common settings to each suggestion builder
        populateCommonFields(context.getMapperService(), suggestionContext);
        // Transfers the builder settings to the target TermSuggestionContext
        DirectSpellcheckerSettings settings = suggestionContext.getDirectSpellCheckerSettings();
        settings.accuracy(accuracy);
        settings.maxEdits(maxEdits);
        settings.maxInspections(maxInspections);
        settings.maxTermFreq(maxTermFreq);
        settings.minDocFreq(minDocFreq);
        settings.minWordLength(minWordLength);
        settings.prefixLength(prefixLength);
        settings.sort(sort);
        settings.stringDistance(stringDistance.toLucene());
        settings.suggestMode(suggestMode.toLucene());
        return suggestionContext;
    }

    @Override
    public String getWriteableName() {
        return SUGGESTION_NAME;
    }

    @Override
    protected boolean doEquals(TermSuggestionBuilder other) {
        return Objects.equals(suggestMode, other.suggestMode) &&
               Objects.equals(accuracy, other.accuracy) &&
               Objects.equals(sort, other.sort) &&
               Objects.equals(stringDistance, other.stringDistance) &&
               Objects.equals(maxEdits, other.maxEdits) &&
               Objects.equals(maxInspections, other.maxInspections) &&
               Objects.equals(maxTermFreq, other.maxTermFreq) &&
               Objects.equals(prefixLength, other.prefixLength) &&
               Objects.equals(minWordLength, other.minWordLength) &&
               Objects.equals(minDocFreq, other.minDocFreq);
    }

    @Override
    protected int doHashCode() {
        return Objects.hash(suggestMode, accuracy, sort, stringDistance, maxEdits, maxInspections,
                            maxTermFreq, prefixLength, minWordLength, minDocFreq);
    }

    /** An enum representing the valid suggest modes. */
    public enum SuggestMode implements Writeable {
        /** Only suggest terms in the suggest text that aren't in the index. This is the default. */
        MISSING {
            @Override
            public org.apache.lucene.search.spell.SuggestMode toLucene() {
                return org.apache.lucene.search.spell.SuggestMode.SUGGEST_WHEN_NOT_IN_INDEX;
            }
        },
        /** Only suggest terms that occur in more docs then the original suggest text term. */
        POPULAR {
            @Override
            public org.apache.lucene.search.spell.SuggestMode toLucene() {
                return org.apache.lucene.search.spell.SuggestMode.SUGGEST_MORE_POPULAR;
            }
        },
        /** Suggest any matching suggest terms based on tokens in the suggest text. */
        ALWAYS {
            @Override
            public org.apache.lucene.search.spell.SuggestMode toLucene() {
              return org.apache.lucene.search.spell.SuggestMode.SUGGEST_ALWAYS;
            }
        };

        @Override
        public void writeTo(final StreamOutput out) throws IOException {
            out.writeVInt(ordinal());
        }

        public static SuggestMode readFromStream(final StreamInput in) throws IOException {
            int ordinal = in.readVInt();
            if (ordinal < 0 || ordinal >= values().length) {
                throw new IOException("Unknown SuggestMode ordinal [" + ordinal + "]");
            }
            return values()[ordinal];
        }

        public static SuggestMode resolve(final String str) {
            Objects.requireNonNull(str, "Input string is null");
            return valueOf(str.toUpperCase(Locale.ROOT));
        }

        public abstract org.apache.lucene.search.spell.SuggestMode toLucene();
    }

    /** An enum representing the valid string edit distance algorithms for determining suggestions. */
    public enum StringDistanceImpl implements Writeable {
        /** This is the default and is based on <code>damerau_levenshtein</code>, but highly optimized
         * for comparing string distance for terms inside the index. */
        INTERNAL {
            @Override
            public StringDistance toLucene() {
                return DirectSpellChecker.INTERNAL_LEVENSHTEIN;
            }
        },
        /** String distance algorithm based on Damerau-Levenshtein algorithm. */
        DAMERAU_LEVENSHTEIN {
            @Override
            public StringDistance toLucene() {
                return new LuceneLevenshteinDistance();
            }
        },
        /** String distance algorithm based on Levenstein edit distance algorithm. */
        LEVENSTEIN {
            @Override
            public StringDistance toLucene() {
                return new LevensteinDistance();
            }
        },
        /** String distance algorithm based on Jaro-Winkler algorithm. */
        JAROWINKLER {
            @Override
            public StringDistance toLucene() {
                return new JaroWinklerDistance();
            }
        },
        /** String distance algorithm based on character n-grams. */
        NGRAM {
            @Override
            public StringDistance toLucene() {
                return new NGramDistance();
            }
        };

        @Override
        public void writeTo(final StreamOutput out) throws IOException {
            out.writeVInt(ordinal());
        }

        public static StringDistanceImpl readFromStream(final StreamInput in) throws IOException {
            int ordinal = in.readVInt();
            if (ordinal < 0 || ordinal >= values().length) {
                throw new IOException("Unknown StringDistanceImpl ordinal [" + ordinal + "]");
            }
            return values()[ordinal];
        }

        public static StringDistanceImpl resolve(final String str) {
            Objects.requireNonNull(str, "Input string is null");
            final String distanceVal = str.toLowerCase(Locale.US);
            switch (distanceVal) {
                case "internal":
                    return INTERNAL;
                case "damerau_levenshtein":
                case "damerauLevenshtein":
                    return DAMERAU_LEVENSHTEIN;
                case "levenstein":
                    return LEVENSTEIN;
                case "ngram":
                    return NGRAM;
                case "jarowinkler":
                    return JAROWINKLER;
                default: throw new IllegalArgumentException("Illegal distance option " + str);
            }
        }
<<<<<<< HEAD
		if (exactMatch != null) {
            builder.field("exact_match", exactMatch);
        }
        return builder;
=======

        public abstract StringDistance toLucene();
>>>>>>> 7cfc2f12
    }

}<|MERGE_RESOLUTION|>--- conflicted
+++ resolved
@@ -80,26 +80,12 @@
     private int prefixLength = DEFAULT_PREFIX_LENGTH;
     private int minWordLength = DEFAULT_MIN_WORD_LENGTH;
     private float minDocFreq = DEFAULT_MIN_DOC_FREQ;
+    private boolean exactMatch = DEFAULT_EXACT_MATCH;
 
     public TermSuggestionBuilder(String field) {
         super(field);
     }
 
-<<<<<<< HEAD
-    private String suggestMode;
-    private Float accuracy;
-    private String sort;
-    private String stringDistance;
-    private Integer maxEdits;
-    private Integer maxInspections;
-    private Float maxTermFreq;
-    private Integer prefixLength;
-    private Integer minWordLength;
-    private Float minDocFreq;
-    private Boolean exactMatch;
-	
-=======
->>>>>>> 7cfc2f12
     /**
      * internal copy constructor that copies over all class field except field.
      */
@@ -115,6 +101,7 @@
         prefixLength = in.prefixLength;
         minWordLength = in.minWordLength;
         minDocFreq = in.minDocFreq;
+        exactMatch = in.exactMatch;
     }
 
     /**
@@ -132,6 +119,7 @@
         prefixLength = in.readVInt();
         minWordLength = in.readVInt();
         minDocFreq = in.readFloat();
+        exactMatch = in.readBoolean();
     }
 
     @Override
@@ -146,6 +134,7 @@
         out.writeVInt(prefixLength);
         out.writeVInt(minWordLength);
         out.writeFloat(minDocFreq);
+        out.writeBoolean(exactMatch);
     }
 
     /**
@@ -408,6 +397,7 @@
         builder.field(PREFIX_LENGTH_FIELD.getPreferredName(), prefixLength);
         builder.field(MIN_WORD_LENGTH_FIELD.getPreferredName(), minWordLength);
         builder.field(MIN_DOC_FREQ_FIELD.getPreferredName(), minDocFreq);
+        builder.field(EXACT_MATCH.getPreferredName(), exactMatch);
         return builder;
     }
 
@@ -450,6 +440,8 @@
                     tmpSuggestion.minWordLength(parser.intValue());
                 } else if (parseFieldMatcher.match(currentFieldName, MIN_DOC_FREQ_FIELD)) {
                     tmpSuggestion.minDocFreq(parser.floatValue());
+                } else if (parseFieldMatcher.match(currentFieldName, EXACT_MATCH)) {
+                    tmpSuggestion.exactMatch(parser.booleanValue());
                 } else {
                     throw new ParsingException(parser.getTokenLocation(),
                                                   "suggester[term] doesn't support field [" + currentFieldName + "]");
@@ -484,6 +476,7 @@
         settings.sort(sort);
         settings.stringDistance(stringDistance.toLucene());
         settings.suggestMode(suggestMode.toLucene());
+        settings.exactMatch(exactMatch);
         return suggestionContext;
     }
 
@@ -503,13 +496,14 @@
                Objects.equals(maxTermFreq, other.maxTermFreq) &&
                Objects.equals(prefixLength, other.prefixLength) &&
                Objects.equals(minWordLength, other.minWordLength) &&
-               Objects.equals(minDocFreq, other.minDocFreq);
+               Objects.equals(minDocFreq, other.minDocFreq) &&
+               Objects.equals(exactMatch, other.exactMatch);
     }
 
     @Override
     protected int doHashCode() {
         return Objects.hash(suggestMode, accuracy, sort, stringDistance, maxEdits, maxInspections,
-                            maxTermFreq, prefixLength, minWordLength, minDocFreq);
+                            maxTermFreq, prefixLength, minWordLength, minDocFreq, exactMatch);
     }
 
     /** An enum representing the valid suggest modes. */
@@ -627,15 +621,8 @@
                 default: throw new IllegalArgumentException("Illegal distance option " + str);
             }
         }
-<<<<<<< HEAD
-		if (exactMatch != null) {
-            builder.field("exact_match", exactMatch);
-        }
-        return builder;
-=======
 
         public abstract StringDistance toLucene();
->>>>>>> 7cfc2f12
     }
 
 }