--- conflicted
+++ resolved
@@ -51,19 +51,7 @@
 import static org.elasticsearch.search.suggest.DirectSpellcheckerSettings.DEFAULT_MIN_DOC_FREQ;
 import static org.elasticsearch.search.suggest.DirectSpellcheckerSettings.DEFAULT_MIN_WORD_LENGTH;
 import static org.elasticsearch.search.suggest.DirectSpellcheckerSettings.DEFAULT_PREFIX_LENGTH;
-<<<<<<< HEAD
 import static org.elasticsearch.search.suggest.DirectSpellcheckerSettings.DEFAULT_EXACT_MATCH;
-import static org.elasticsearch.search.suggest.SuggestUtils.Fields.ACCURACY;
-import static org.elasticsearch.search.suggest.SuggestUtils.Fields.MAX_EDITS;
-import static org.elasticsearch.search.suggest.SuggestUtils.Fields.MAX_INSPECTIONS;
-import static org.elasticsearch.search.suggest.SuggestUtils.Fields.MAX_TERM_FREQ;
-import static org.elasticsearch.search.suggest.SuggestUtils.Fields.MIN_DOC_FREQ;
-import static org.elasticsearch.search.suggest.SuggestUtils.Fields.MIN_WORD_LENGTH;
-import static org.elasticsearch.search.suggest.SuggestUtils.Fields.PREFIX_LENGTH;
-import static org.elasticsearch.search.suggest.SuggestUtils.Fields.SORT;
-import static org.elasticsearch.search.suggest.SuggestUtils.Fields.STRING_DISTANCE;
-import static org.elasticsearch.search.suggest.SuggestUtils.Fields.SUGGEST_MODE;
-=======
 import static org.elasticsearch.search.suggest.phrase.DirectCandidateGeneratorBuilder.ACCURACY_FIELD;
 import static org.elasticsearch.search.suggest.phrase.DirectCandidateGeneratorBuilder.MAX_EDITS_FIELD;
 import static org.elasticsearch.search.suggest.phrase.DirectCandidateGeneratorBuilder.MAX_INSPECTIONS_FIELD;
@@ -74,7 +62,8 @@
 import static org.elasticsearch.search.suggest.phrase.DirectCandidateGeneratorBuilder.SORT_FIELD;
 import static org.elasticsearch.search.suggest.phrase.DirectCandidateGeneratorBuilder.STRING_DISTANCE_FIELD;
 import static org.elasticsearch.search.suggest.phrase.DirectCandidateGeneratorBuilder.SUGGESTMODE_FIELD;
->>>>>>> 7cfc2f12
+import static org.elasticsearch.search.suggest.phrase.DirectCandidateGeneratorBuilder.EXACT_MATCH_FIELD;
+
 
 /**
  * Defines the actual suggest command. Each command uses the global options
@@ -398,19 +387,6 @@
 
     @Override
     public XContentBuilder innerToXContent(XContentBuilder builder, Params params) throws IOException {
-<<<<<<< HEAD
-        builder.field(SUGGEST_MODE.getPreferredName(), suggestMode);
-        builder.field(ACCURACY.getPreferredName(), accuracy);
-        builder.field(SORT.getPreferredName(), sort);
-        builder.field(STRING_DISTANCE.getPreferredName(), stringDistance);
-        builder.field(MAX_EDITS.getPreferredName(), maxEdits);
-        builder.field(MAX_INSPECTIONS.getPreferredName(), maxInspections);
-        builder.field(MAX_TERM_FREQ.getPreferredName(), maxTermFreq);
-        builder.field(PREFIX_LENGTH.getPreferredName(), prefixLength);
-        builder.field(MIN_WORD_LENGTH.getPreferredName(), minWordLength);
-        builder.field(MIN_DOC_FREQ.getPreferredName(), minDocFreq);
-        builder.field(EXACT_MATCH, exactMatch);
-=======
         builder.field(SUGGESTMODE_FIELD.getPreferredName(), suggestMode);
         builder.field(ACCURACY_FIELD.getPreferredName(), accuracy);
         builder.field(SORT_FIELD.getPreferredName(), sort);
@@ -421,7 +397,7 @@
         builder.field(PREFIX_LENGTH_FIELD.getPreferredName(), prefixLength);
         builder.field(MIN_WORD_LENGTH_FIELD.getPreferredName(), minWordLength);
         builder.field(MIN_DOC_FREQ_FIELD.getPreferredName(), minDocFreq);
->>>>>>> 7cfc2f12
+        builder.field(EXACT_MATCH_FIELD.getPreferredName(), exactMatch);
         return builder;
     }
 
@@ -464,6 +440,8 @@
                     tmpSuggestion.minWordLength(parser.intValue());
                 } else if (parseFieldMatcher.match(currentFieldName, MIN_DOC_FREQ_FIELD)) {
                     tmpSuggestion.minDocFreq(parser.floatValue());
+                } else if (parseFieldMatcher.match(currentFieldName, EXACT_MATCH_FIELD)) {
+                    tmpSuggestion.exactMatch(parser.booleanValue());
                 } else {
                     throw new ParsingException(parser.getTokenLocation(),
                                                   "suggester[term] doesn't support field [" + currentFieldName + "]");
@@ -498,6 +476,7 @@
         settings.sort(sort);
         settings.stringDistance(stringDistance.toLucene());
         settings.suggestMode(suggestMode.toLucene());
+        settings.exactMatch(exactMatch);
         return suggestionContext;
     }
 
